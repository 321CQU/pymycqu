"""
校园卡余额、水电费查询相关模块
"""
from __future__ import annotations


import json
import datetime
from typing import Any, List, Optional
from html.parser import HTMLParser
import requests
from requests import Session
from ._lib_wrapper.dataclass import dataclass
from .utils.datetimes import TIMEZONE
<<<<<<< HEAD
from .exception import TicketGetError, ParseError, CQUWebsiteError, MycquUnauthorized
=======
from .exception import TicketGetError, ParseError, CQUWebsiteError
>>>>>>> 5b18d955
from .auth import access_service

__all__ = ("EnergyFees", "Bill", "Card", "access_card")

# 缴费大厅页面的不同缴费项目的id不同，虎溪和老校区不同
FEE_ITEM_ID = {'Huxi': '182',
               'Old': '181'}

<<<<<<< HEAD
LOGIN_URL = 'http://card.cqu.edu.cn:7280/ias/prelogin'
=======
LOGIN_URL = 'http://card.cqu.edu.cn:7280/ias/prelogin?sysid=FWDT'
>>>>>>> 5b18d955


def get_fees_raw(session: Session, is_huxi: bool, room: str):
    """
    从card.cqu.edu.cn获取水电费详情

    :param session: 登录了统一身份认证（:func:`.auth.login`）并在 card.cqu.edu.cn 进行了认证（:func:`.card.access_card`）的 requests 会话
    :type session: Session
    :param is_huxi: 房间号是否为虎溪校区的房间
    :type is_huxi: bool
    :param room: 需要获取水电费详情的宿舍
    :type room: str
    :raises NetworkError: 当访问相关网页时statue code不为200时抛出
    :raises TicketGetError: 当未能从网页对应位置中获取到ticket时抛出
    :raises ParseError: 当从返回数据解析所需值失败时抛出
    :raises CQUWebsiteError: 当网页获取水电费状态码不为success时抛出
    :return: 反序列化获取水电费信息的json
    :rtype: dict
    """
    ticket = _get_ticket(session)
    synjones_auth = _get_synjones_auth(ticket)
    return get_fee_data(synjones_auth, room, FEE_ITEM_ID['Huxi'] if is_huxi else FEE_ITEM_ID['Old'])


def get_card_raw(session):
    """
    从card.cqu.edu.cn获取校园卡信息

    :param session: 登录了统一身份认证（:func:`.auth.login`）并在 card.cqu.edu.cn 进行了认证（:func:`.card.access_card`）的 requests 会话
    :type session: Session
    :raises CQUWebsiteError: 当网页获取状态码不为0000时抛出
    :return: 获取的校园卡信息
    :rtype: dict
    """
    url = "http://card.cqu.edu.cn/NcAccType/GetCurrentAccountList"

    res = session.post(url)
    result = json.loads(json.loads(res.text))
    if result['respCode'] != "0000":
        raise CQUWebsiteError(error_msg=result['respInfo'])
<<<<<<< HEAD

    return result['objs'][0]
=======
>>>>>>> 5b18d955

    return result['objs'][0]

<<<<<<< HEAD
=======

>>>>>>> 5b18d955
def get_bill_raw(session: Session, account: int, duration: int):
    """
    从card.cqu.edu.cn获取校园卡账单

    :param session: 登录了统一身份认证（:func:`.auth.login`）并在 card.cqu.edu.cn 进行了认证（:func:`.card.access_card`）的 requests 会话
    :type session: Session
    :param account: 校园卡卡号
    :type account: int
    :param duration: 查询时间间隔(默认为30天)
    :type duration: int
    :return: 获取的校园卡账单信息
    :rtype: dict
    """
    url = 'http://card.cqu.edu.cn/NcReport/GetMyBill'

    end_date = datetime.datetime.now(tz=TIMEZONE)
    start_date = end_date - datetime.timedelta(duration)

    data = {
        'sdate': start_date.strftime('%Y-%m-%d'),
        'edate': end_date.strftime('%Y-%m-%d'),
        'account': account,
        'page': 1,
        'row': 100,
    }

    res = session.post(url=url, data=data)
    result = json.loads(res.text)

    return result['rows']


def access_card(session):
    """用登陆了统一身份认证的会话在 card.cqu.edu.cn 进行认证

    :param session: 登陆了统一身份认证的会话
    :type session: Session
    """
    res = access_service(session, LOGIN_URL)
<<<<<<< HEAD
    res = session.get(f"http://card.cqu.edu.cn:7280/ias/prelogin?sysid=FWDT&continueurl=http%3A%2F%2Fcard.cqu.edu.cn%2Fcassyno%2Findex")
=======
    res = session.get(res.headers["Location"])
>>>>>>> 5b18d955

    parser = _CardPageParser()
    parser.feed(res.text)
    ssoticket_id = parser.ssoticket_id
<<<<<<< HEAD

    if ssoticket_id == '' or ssoticket_id is None:
        raise MycquUnauthorized
=======
>>>>>>> 5b18d955
    _get_hall_ticket(session, ssoticket_id)


class _CardPageParser(HTMLParser):
    def __init__(self):
        super().__init__()
        self._starttag: bool = False
        self.ssoticket_id: str = ""

    def handle_starttag(self, tag, attrs):
        if not self._starttag and tag == 'input' and ('name', 'ssoticketid') in attrs:
            self._starttag = True
            for key, val in attrs:
                if key == "value":
                    self.ssoticket_id = val
                    break


# 获取hallticket
def _get_hall_ticket(session, ssoticket_id):
    url = 'http://card.cqu.edu.cn/cassyno/index'
    data = {
        'errorcode': '1',
        'continueurl': 'http://card.cqu.edu.cn/cassyno/index',
        'ssoticketid': ssoticket_id,
    }
    r = session.post(url, data=data)
    if r.status_code != 200:
        raise CQUWebsiteError()
    return session


@dataclass
class EnergyFees:
    """
    某宿舍的水电费相关信息
    """
    balance: float
    """账户余额"""
    electricity_subsidy: Optional[float]
    """电剩余补助（仅虎溪校区拥有）"""
    water_subsidy: Optional[float]
    """水剩余补助（仅虎溪校区拥有）"""
    subsidies: Optional[float]
    """补助余额（仅老校区拥有）"""

    @staticmethod
    def from_dict(data: dict[str, Any], is_huxi: bool) -> EnergyFees:
        """从反序列化的（一个）水电费 json 中获取水电费信息

        :param data: json 反序列化得到的字典
        :type data: dict[str, Any]
        :param is_huxi: 目标寝室是否在虎溪校区
        :type is_huxi: bool
        :return: 学期信息对象
        :rtype: EnergyFees
        """
        if is_huxi:
            return EnergyFees(
                balance=data["剩余金额"],
                electricity_subsidy=data["电剩余补助"],
                water_subsidy=data["水剩余补助"],
                subsidies=None,
            )
        else:
            return EnergyFees(
                balance=data["现金余额"],
                electricity_subsidy=None,
                water_subsidy=None,
                subsidies=data["补贴余额"],
            )

    @staticmethod
    def fetch(session: Session, is_huxi: bool, room: str) -> EnergyFees:
        """从 card.cqu.edu.cn 上获取当前水电费信息，需要登录了统一身份认证的会话

        :param session: 登录了统一身份认证（:func:`.auth.login`）并在 card.cqu.edu.cn 进行了认证（:func:`.card.access_card`）的 requests 会话
        :type session: Session
        :param is_huxi: 房间号是否为虎溪校区的房间
        :type is_huxi: bool
        :param room: 需要获取水电费详情的宿舍
        :type room: str
        :raises NetworkError: 当访问相关网页时statue code不为200时抛出
        :raises TicketGetError: 当未能从网页对应位置中获取到ticket时抛出
        :raises ParseError: 当从返回数据解析所需值失败时抛出
        :raises CQUWebsiteError: 当网页获取水电费状态码不为success时抛出
        :return: 返回相关宿舍的水电费信息
        :rtype: EnergyFees
        """
        return EnergyFees.from_dict(get_fees_raw(session, is_huxi, room)["map"]["showData"], is_huxi)


@dataclass
class Bill:
    """
    某次消费账单信息
    """
    tran_name: str
    """交易名称"""
    tran_date: datetime.datetime
    """交易时间"""
    tran_place: str
    """交易地点"""
    tran_amount: float
    """交易金额"""
    acc_amount: float
    """账户余额"""

    @staticmethod
    def from_dict(data: dict[str, Any]) -> Bill:
        """
        从反序列化的（一个）账单 json 中获取账单信息

        :param data: json 反序列化得到的字典
        :type data: dict[str, Any]
        :return: 账单对象
        :rtype: Bill
        """
        return Bill(
            tran_name=data['tranName'],
            tran_date=datetime.datetime.strptime(
                data['tranDt'], "%Y-%m-%d %H:%M:%S").replace(tzinfo=TIMEZONE),
            tran_place=data['mchAcctName'],
            tran_amount=float(data['tranAmt'] / 100),
            acc_amount=float(int(data['acctAmt']) / 100)
        )


@dataclass
class Card:
    """
    校园卡及其账单信息
    """
    card_id: int
    """校园卡id"""
    amount: float
    """账户余额"""

    @staticmethod
    def fetch(session: Session) -> Card:
        """
        从card.cqu.edu.cn获取校园卡信息

        :param session: 登录了统一身份认证（:func:`.auth.login`）并在 card.cqu.edu.cn 进行了认证（:func:`.card.access_card`）的 requests 会话
        :type session: Session
        :raises CQUWebsiteError: 当网页获取状态码不为0000时抛出
        :return: 获取的校园卡信息
        :rtype: Card
        """
        card_info = get_card_raw(session)

        return Card(
            card_id=int(card_info['acctNo']),
            amount=float(card_info['acctAmt'] / 100)
        )

    def fetch_bills(self, session: Session) -> List[Bill]:
        """
        从card.cqu.edu.cn获取校园卡账单

        :param session: 登录了统一身份认证（:func:`.auth.login`）并在 card.cqu.edu.cn 进行了认证（:func:`.card.access_card`）的 requests 会话
        :type session: Session
        :return: 获取的校园卡账单信息
        :rtype: dict
        """
        bill_info = get_bill_raw(session, self.card_id, 30)
        bills = []
        for bill in bill_info:
            bills.append(Bill.from_dict(bill))

        return bills


# 利用登录之后的cookie获取一卡通的关键ticket
def _get_ticket(session):
    url = 'http://card.cqu.edu.cn/Page/Page'
    data = {
        'EMenuName': '电费、网费',
        'MenuName': '电费、网费',
        'Url': 'http%3a%2f%2fcard.cqu.edu.cn%3a8080%2fblade-auth%2ftoken%2fthirdToToken%2ffwdt',
        'apptype': '4',
        'flowID': '10002'
    }
    r = session.post(url, data=data)
    if r.status_code != 200:
        raise CQUWebsiteError()
    ticket_start = r.text.find('ticket=')
    if ticket_start > 0:
        ticket_end = r.text.find("'", ticket_start)
        ticket = r.text[ticket_start + len('ticket='): ticket_end]
        return ticket
    else:
        raise TicketGetError()


# 利用ticket获取一卡通关键cookie
def _get_synjones_auth(ticket):
    url = 'http://card.cqu.edu.cn:8080/blade-auth/token/fwdt'
    data = {'ticket': ticket}
    r = requests.post(url, data=data)
    if r.status_code != 200:
        raise CQUWebsiteError()
    try:
        dic = json.loads(r.text)
        token = dic['data']['access_token']
    except:
        raise ParseError()
    else:
        return 'bearer ' + token


# 利用关键cookie获取水电费dic
def get_fee_data(synjones_auth, room, fee_item_id):
    url = "http://card.cqu.edu.cn:8080/charge/feeitem/getThirdData"
    data = {
        'feeitemid': fee_item_id,
        'json': 'true',
        'level': '2',
        'room': room,
        'type': 'IEC',
    }
    cookie = {'synjones-auth': synjones_auth}
    r = requests.post(url, data=data, cookies=cookie)
    if r.status_code != 200:
        raise CQUWebsiteError()
    dic = json.loads(r.text)
    if dic['msg'] == 'success':
        return dic
    else:
        raise CQUWebsiteError(dic['msg'])


# 获取校园卡账号信息<|MERGE_RESOLUTION|>--- conflicted
+++ resolved
@@ -12,11 +12,7 @@
 from requests import Session
 from ._lib_wrapper.dataclass import dataclass
 from .utils.datetimes import TIMEZONE
-<<<<<<< HEAD
-from .exception import TicketGetError, ParseError, CQUWebsiteError, MycquUnauthorized
-=======
 from .exception import TicketGetError, ParseError, CQUWebsiteError
->>>>>>> 5b18d955
 from .auth import access_service
 
 __all__ = ("EnergyFees", "Bill", "Card", "access_card")
@@ -25,11 +21,7 @@
 FEE_ITEM_ID = {'Huxi': '182',
                'Old': '181'}
 
-<<<<<<< HEAD
-LOGIN_URL = 'http://card.cqu.edu.cn:7280/ias/prelogin'
-=======
 LOGIN_URL = 'http://card.cqu.edu.cn:7280/ias/prelogin?sysid=FWDT'
->>>>>>> 5b18d955
 
 
 def get_fees_raw(session: Session, is_huxi: bool, room: str):
@@ -70,18 +62,10 @@
     result = json.loads(json.loads(res.text))
     if result['respCode'] != "0000":
         raise CQUWebsiteError(error_msg=result['respInfo'])
-<<<<<<< HEAD
 
     return result['objs'][0]
-=======
->>>>>>> 5b18d955
-
-    return result['objs'][0]
-
-<<<<<<< HEAD
-=======
-
->>>>>>> 5b18d955
+
+
 def get_bill_raw(session: Session, account: int, duration: int):
     """
     从card.cqu.edu.cn获取校园卡账单
@@ -121,21 +105,11 @@
     :type session: Session
     """
     res = access_service(session, LOGIN_URL)
-<<<<<<< HEAD
-    res = session.get(f"http://card.cqu.edu.cn:7280/ias/prelogin?sysid=FWDT&continueurl=http%3A%2F%2Fcard.cqu.edu.cn%2Fcassyno%2Findex")
-=======
     res = session.get(res.headers["Location"])
->>>>>>> 5b18d955
 
     parser = _CardPageParser()
     parser.feed(res.text)
     ssoticket_id = parser.ssoticket_id
-<<<<<<< HEAD
-
-    if ssoticket_id == '' or ssoticket_id is None:
-        raise MycquUnauthorized
-=======
->>>>>>> 5b18d955
     _get_hall_ticket(session, ssoticket_id)
 
 
