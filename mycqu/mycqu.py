"""my.cqu.edu.cn 认证相关的模块
"""
from typing import Dict
import re
from requests import Session
from .auth import access_sso_service
__all__ = ("access_mycqu",)

MYCQU_TOKEN_INDEX_URL = "https://my.cqu.edu.cn/enroll/token-index"
MYCQU_TOKEN_URL = "https://my.cqu.edu.cn/authserver/oauth/token"
MYCQU_AUTHORIZE_URL = f"https://my.cqu.edu.cn/authserver/oauth/authorize?client_id=enroll-prod&response_type=code&scope=all&state=&redirect_uri={MYCQU_TOKEN_INDEX_URL}"
MYCQU_SERVICE_URL = "https://my.cqu.edu.cn/authserver/authentication/cas"
CODE_RE = re.compile(r"\?code=([^&]+)&")


def _get_oauth_token(session: Session) -> str:
    # from https://github.com/CQULHW/CQUQueryGrade
    resp = session.get(MYCQU_AUTHORIZE_URL, allow_redirects=False)
    match = CODE_RE.search(resp.headers['Location'])
<<<<<<< HEAD
    if match is None:
        raise ValueError("failed to get the code when accessing mycqu")
=======
>>>>>>> 12fcbbdc
    assert match
    token_data = {
        'client_id': 'enroll-prod',
        'client_secret': 'app-a-1234',
        'code': match[1],
        'redirect_uri': MYCQU_TOKEN_INDEX_URL,
        'grant_type': 'authorization_code'
    }
    access_token = session.post(MYCQU_TOKEN_URL, data=token_data)
    return "Bearer " + access_token.json()['access_token']


def access_mycqu(session: Session, add_to_header: bool = True) -> Dict[str, str]:
    """用登陆了统一身份认证的会话在 my.cqu.edu.cn 进行认证

    :param session: 登陆了统一身份认证的会话
    :type session: Session
    :param add_to_header: 是否将 mycqu 的认证信息写入会话属性，默认为 :obj:`True`
    :type add_to_header: bool, optional
    :return: mycqu 认证信息的请求头，当 ``add_to_header`` 参数为 :obj:`True` 时无需手动使用该返回值
    :rtype: Dict[str, str]
    """
    if "Authorization" in session.headers:
        del session.headers["Authorization"]
<<<<<<< HEAD
    session.get(access_service(session, MYCQU_SERVICE_URL).headers['Location'],
                allow_redirects=False)  # http 302 to https
    token = _get_oauth_token(session)
=======
    access_sso_service(session, MYCQU_SERVICE_URL)
    token = get_oauth_token(session)
>>>>>>> 12fcbbdc
    if add_to_header:
        session.headers["Authorization"] = token
    return {"Authorization": token}
<|MERGE_RESOLUTION|>--- conflicted
+++ resolved
@@ -17,11 +17,8 @@
     # from https://github.com/CQULHW/CQUQueryGrade
     resp = session.get(MYCQU_AUTHORIZE_URL, allow_redirects=False)
     match = CODE_RE.search(resp.headers['Location'])
-<<<<<<< HEAD
     if match is None:
         raise ValueError("failed to get the code when accessing mycqu")
-=======
->>>>>>> 12fcbbdc
     assert match
     token_data = {
         'client_id': 'enroll-prod',
@@ -46,14 +43,8 @@
     """
     if "Authorization" in session.headers:
         del session.headers["Authorization"]
-<<<<<<< HEAD
-    session.get(access_service(session, MYCQU_SERVICE_URL).headers['Location'],
-                allow_redirects=False)  # http 302 to https
+    access_sso_service(session, MYCQU_SERVICE_URL)
     token = _get_oauth_token(session)
-=======
-    access_sso_service(session, MYCQU_SERVICE_URL)
-    token = get_oauth_token(session)
->>>>>>> 12fcbbdc
     if add_to_header:
         session.headers["Authorization"] = token
-    return {"Authorization": token}
+    return {"Authorization": token}