"""
成绩相关模块
"""
from __future__ import annotations
import json
from typing import Dict, Any, Union, Optional, List
import requests
from requests import Session
from ._lib_wrapper.dataclass import dataclass
from .course import Course, CQUSession
from .exception import CQUWebsiteError, MycquUnauthorized

__all__ = ("Score", "GpaRanking")


def get_score_raw(auth: Union[Session, str], is_minor_boo: bool):
    """
    获取学生原始成绩

    :param auth: 登陆后获取的authorization或者调用过mycqu.access_mycqu的session
    :type auth: Union[Session, str]
    :param is_minor_boo: 是否获取辅修成绩
    :type is_minor_boo: bool
    :return: 反序列化获取的score列表
    :rtype: Dict
    """
    url = 'https://my.cqu.edu.cn/api/sam/score/student/score' + ('?isMinorBoo=true' if is_minor_boo else '')
    if isinstance(auth, requests.Session):
        res = auth.get(url)
    else:
        authorization = auth
        headers = {
            'Referer': 'https://my.cqu.edu.cn/sam/home',
            'User-Agent': 'Mozilla/4.0 (compatible; MSIE 8.0; Windows NT 6.0; Trident/4.0)',
            'Authorization': authorization
        }
        res = requests.get(
            url, headers=headers)
<<<<<<< HEAD
=======

>>>>>>> 5b18d955
    content = json.loads(res.content)
    if res.status_code == 401:
        raise MycquUnauthorized()
    if content['status'] == 'error':
        raise CQUWebsiteError(content['msg'])
    return content['data']


def get_gpa_ranking_raw(auth: Union[Session, str]):
    """
    获取学生绩点排名

    :param auth: 登陆后获取的authorization或者调用过mycqu.access_mycqu的session
    :type auth: Union[Session, str]
    :return: 反序列化获取的绩点、排名
    :rtype: Dict
    """
    if isinstance(auth, requests.Session):
        res = auth.get('https://my.cqu.edu.cn/api/sam/score/student/studentGpaRanking')
    else:
        authorization = auth
        headers = {
            'Referer': 'https://my.cqu.edu.cn/sam/home',
            'User-Agent': 'Mozilla/4.0 (compatible; MSIE 8.0; Windows NT 6.0; Trident/4.0)',
            'Authorization': authorization
        }
        res = requests.get(
            'https://my.cqu.edu.cn/api/sam/score/student/studentGpaRanking', headers=headers)

    content = json.loads(res.content)
    if res.status_code == 401:
        raise MycquUnauthorized()
    if content['status'] == 'error':
        raise CQUWebsiteError(content['msg'])
    return content['data']


@dataclass
class Score:
    """
    成绩对象
    """
    session: CQUSession
    """学期"""
    course: Course
    """课程"""
    score: Optional[str]
    """成绩，可能为数字，也可能为字符（优、良等）"""
    study_nature: str
    """初修/重修"""
    course_nature: str
    """必修/选修"""

    @staticmethod
    def from_dict(data: Dict[str, Any]) -> Score:
        """
        从反序列化的字典生成Score对象

        @param: data
        @type: dict
        @return: 返回成绩对象
        @rtype: Score
        """
        return Score(
            session=CQUSession.from_str(data["sessionName"]),
            course=Course.from_dict(data),
            score=data['effectiveScoreShow'],
            study_nature=data['studyNature'],
            course_nature=data['courseNature']
        )

    @staticmethod
    def fetch(auth: Union[str, Session], is_minor_boo: bool = False) -> List[Score]:
        """
        从网站获取成绩信息

        :param auth: 登陆后获取的 authorization 或者调用过 :func:`.mycqu.access_mycqu` 的 Session
        :type auth: Union[Session, str]
        :param is_minor_boo: 是否获取辅修成绩
        :type is_minor_boo: bool
        :return: 返回成绩对象
        :rtype: List[Score]
        :raises CQUWebsiteError: 查询时教务网报错
        """
        temp = get_score_raw(auth, is_minor_boo)
        score = []
        for courses in temp.values():
            for course in courses['stuScoreHomePgVoS']:
                score.append(Score.from_dict(course))
        return score


@dataclass
class GpaRanking:
    """
    绩点对象
    """
    gpa: float
    """学生总绩点"""
    majorRanking: Optional[int]
    """专业排名"""
    gradeRanking: Optional[int]
    """年级排名"""
    classRanking: Optional[int]
    """班级排名"""
    weightedAvg: float
    """加权平均分"""
    minorWeightedAvg: Optional[float]
    """辅修加权平均分"""
    minorGpa: Optional[float]
    """辅修绩点"""

    @staticmethod
    def from_dict(data: Dict[str, Any]) -> GpaRanking:
        """
        从反序列化的字典生成GpaRanking对象

        @param: data
        @type: dict
        @return: 返回绩点排名对象
        @rtype: GpaRanking
        """
        return GpaRanking(
            gpa=float(data['gpa']),
            majorRanking=data['majorRanking'] and int(data['majorRanking']),
            gradeRanking=data['gradeRanking'] and int(data['gradeRanking']),
            classRanking=data['classRanking'] and int(data['classRanking']),
            weightedAvg=float(data['weightedAvg']),
            minorWeightedAvg=data['minorWeightedAvg'] and float(data['minorWeightedAvg']),
            minorGpa=data['minorGpa'] and float(data['minorGpa']),
        )

    @staticmethod
    def fetch(auth: Union[str, Session]) -> GpaRanking:
        """
        从网站获取绩点排名信息

        :param auth: 登陆后获取的 authorization 或者调用过 :func:`.mycqu.access_mycqu` 的 Session
        :type auth: Union[Session, str]
        :return: 返回绩点排名对象
        :rtype: GpaRanking
        :raises CQUWebsiteError: 查询时教务网报错
        """
        return GpaRanking.from_dict(get_gpa_ranking_raw(auth))<|MERGE_RESOLUTION|>--- conflicted
+++ resolved
@@ -36,10 +36,7 @@
         }
         res = requests.get(
             url, headers=headers)
-<<<<<<< HEAD
-=======
 
->>>>>>> 5b18d955
     content = json.loads(res.content)
     if res.status_code == 401:
         raise MycquUnauthorized()
