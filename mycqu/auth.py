--- conflicted
+++ resolved
@@ -8,17 +8,12 @@
 from urllib.parse import parse_qs, urlsplit
 from requests import Session, Response, cookies
 from ._lib_wrapper.encrypt import pad, aes_cbc_encryptor
-
-<<<<<<< HEAD
 from .exception import NotAllowedService, NeedCaptcha, InvaildCaptcha, IncorrectLoginCredentials, \
     UnknownAuthserverException, NotLogined, MultiSessionConflict, ParseError
 
-__all__ = ("is_logined", "logout", "access_service", "login")
-=======
-__all__ = ("NotAllowedService", "NeedCaptcha", "InvaildCaptcha",
-           "IncorrectLoginCredentials", "UnknownAuthserverException", "NotLogined",
-           "is_logined", "logout", "access_service", "access_sso_service", "login")
->>>>>>> 12fcbbdc
+__all__ = ("is_logined", "logout", "access_service",
+           "access_sso_service", "login")
+
 
 AUTHSERVER_URL = "http://authserver.cqu.edu.cn/authserver/login"
 AUTHSERVER_CAPTCHA_DETERMINE_URL = "http://authserver.cqu.edu.cn/authserver/needCaptcha.html"
